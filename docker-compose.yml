--- conflicted
+++ resolved
@@ -32,7 +32,6 @@
 
   eido_api:
     build:
-<<<<<<< HEAD
       context: ../eido-agent
       args:
         - DATABASE_URL=postgresql://user:password@eido_db/eido_db
@@ -48,42 +47,6 @@
       GEOCODING_USER_AGENT: "SDSC-Orchestrator/1.0 (contact: klh005@ucsd.edu)"
     env_file:
       - ../idx-agent/.env
-=======
-      context: ./eido-agent
-    command: ["api"]
-    volumes:
-      - ./eido-agent:/app
-    ports:
-      - "8004:8000"
-    depends_on:
-      - eido_db
-    environment:
-<<<<<<< HEAD
-      - GEMINI_API_KEY=${GEMINI_API_KEY}
-      - DATABASE_URL=postgresql+asyncpg://user:password@eido_db/eido_db
-      - LLM_PROVIDER=gemini
-=======
-      - DATABASE_URL=postgresql+asyncpg://user:password@eido_db/eido_db
-      - LLM_PROVIDER=openrouter
-      - OPENROUTER_API_KEY=AIzaSyDQN7wmwnA7sWNilhwufrytRn2U7ad51yY
->>>>>>> 04b9e0e (second iter)
-      - PORT=8000
-    networks:
-      - sds_network
-
-  eido_streamlit:
-    build:
-      context: ./eido-agent
-    command: ["ui"]
-    volumes:
-      - ./eido-agent:/app
-    ports:
-      - "8502:8501"
-    depends_on:
-      - eido_api
-    environment:
-      - PORT=8501
->>>>>>> 72879726
     networks:
       - sds_network
 
@@ -94,21 +57,11 @@
     env_file:
       - ../idx-agent/.env
     environment:
-<<<<<<< HEAD
       API_HOST: 0.0.0.0
       API_PORT: 8001
       DOCKER_ENV: true
     volumes:
       - ../idx-agent/data:/app/data
-=======
-      - API_HOST=0.0.0.0
-      - API_PORT=8002
-      - DOCKER_ENV=true
-    volumes:
-      - ../idx-agent/data:/app/data
-    ports:
-      - "8002:8002"
->>>>>>> 72879726
     networks:
       - sds_network
     healthcheck:
@@ -120,26 +73,10 @@
 
   llm_geocoding_service:
     build:
-<<<<<<< HEAD
       context: ../llm-geocoding-service
     command: uvicorn api.main:app --host 0.0.0.0 --port 8005
     volumes:
       - ../llm-geocoding-service:/app
-=======
-      context: ../idx-agent
-    command: streamlit run ui/app.py --server.port 8502 --server.address 0.0.0.0
-    depends_on:
-      idx_api:
-        condition: service_healthy
-    env_file:
-      - ../idx-agent/.env
-    environment:
-      - API_BASE_URL=http://idx_api:8002
-      - STREAMLIT_SERVER_PORT=8502
-      - DOCKER_ENV=true
-    ports:
-      - "8503:8502"
->>>>>>> 72879726
     networks:
       - sds_network
 
