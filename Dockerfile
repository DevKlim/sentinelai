<<<<<<< HEAD
# Stage 1: Serve the application with Nginx
FROM nginx:1.25-alpine

# Copy the website files
COPY ./landing /usr/share/nginx/html
COPY ./dashboard /usr/share/nginx/html/dashboard
=======
# Multi-stage build for React app
FROM node:18-alpine as build

WORKDIR /app
COPY app/package*.json ./
RUN npm ci --only=production

COPY app/ .
RUN npm run build

# Production stage with Nginx
FROM nginx:alpine

# Copy built React app
COPY --from=build /app/build /usr/share/nginx/html
>>>>>>> 72879726

# Copy custom nginx configuration
COPY nginx.conf /etc/nginx/nginx.conf

# Expose port 80
EXPOSE 80

CMD ["nginx", "-g", "daemon off;"]<|MERGE_RESOLUTION|>--- conflicted
+++ resolved
@@ -1,27 +1,9 @@
-<<<<<<< HEAD
 # Stage 1: Serve the application with Nginx
 FROM nginx:1.25-alpine
 
 # Copy the website files
 COPY ./landing /usr/share/nginx/html
 COPY ./dashboard /usr/share/nginx/html/dashboard
-=======
-# Multi-stage build for React app
-FROM node:18-alpine as build
-
-WORKDIR /app
-COPY app/package*.json ./
-RUN npm ci --only=production
-
-COPY app/ .
-RUN npm run build
-
-# Production stage with Nginx
-FROM nginx:alpine
-
-# Copy built React app
-COPY --from=build /app/build /usr/share/nginx/html
->>>>>>> 72879726
 
 # Copy custom nginx configuration
 COPY nginx.conf /etc/nginx/nginx.conf
